--- conflicted
+++ resolved
@@ -81,9 +81,7 @@
 
 
 class SimpleQueue(Generic[_T]):
-<<<<<<< HEAD
     __slots__ = ("__weakref__", "_data", "_semaphore", "_shutdown")
-=======
     """..."""
 
     __slots__ = (
@@ -91,7 +89,6 @@
         "_data",
         "_semaphore",
     )
->>>>>>> 6a1f8a3f
 
     def __new__(cls, items: Iterable[_T] | MissingType = MISSING, /) -> Self:
         """..."""
